#!/usr/bin/env python3
"""
Read a VCF and one or more files with phase information (BAM or VCF phased
blocks) and phase the variants. The phased VCF is written to standard output.
"""
import logging
import sys
import platform
from collections import defaultdict

try:
	from contextlib import ExitStack
except ImportError:
	from contextlib2 import ExitStack  # PY32
from .vcf import VcfReader, PhasedVcfWriter, VariantTable
from . import __version__
from .args import HelpfulArgumentParser as ArgumentParser
from .core import ReadSet, DPTable, readselection, Pedigree, PedigreeDPTable, NumericSampleIds
from .graph import ComponentFinder
from .pedigree import (PedReader, mendelian_conflict, recombination_cost_map,
                       load_genetic_map)
from .bam import BamIndexingError, SampleNotFoundError, HaplotypeBamWriter
from .timer import StageTimer
from .variants import ReadSetReader, ReadSetError

__author__ = "Murray Patterson, Alexander Schönhuth, Tobias Marschall, Marcel Martin"

logger = logging.getLogger(__name__)


def find_components(phased_positions, reads):
	"""
	Return a dict that maps each variant position to the component it is in.
	Variants are considered to be in the same component if a read exists that
	covers both. A component is identified by the position of its leftmost
	variant.
	"""
	logger.debug('Finding connected components ...')
	assert phased_positions == sorted(phased_positions)

	# Find connected components.
	# A component is identified by the position of its leftmost variant.
	component_finder = ComponentFinder(phased_positions)
	phased_positions = set(phased_positions)
	for read in reads:
		positions = [ variant.position for variant in read if variant.position in phased_positions ]
		for position in positions[1:]:
			component_finder.merge(positions[0], position)
	components = { position : component_finder.find(position) for position in phased_positions }
	return components


def best_case_blocks(reads):
	"""
	Given a list of core reads, determine the number of phased blocks that
	would result if each variant were actually phased.

	Return the number of connected components and non-singleton components.
	"""
	positions = set()
	for read in reads:
		for variant in read:
			positions.add(variant.position)
	component_finder = ComponentFinder(positions)
	for read in reads:
		read_positions = [ variant.position for variant in read ]
		for position in read_positions[1:]:
			component_finder.merge(read_positions[0], position)
	# A dict that maps each component to the number of SNPs it contains
	component_sizes = defaultdict(int)
	for position in positions:
		component_sizes[component_finder.find(position)] += 1
	non_singletons = [ component for component, size in component_sizes.items() if size > 1]
	return len(component_sizes), len(non_singletons)


def ensure_pysam_version():
	from pysam import __version__ as pysam_version
	from distutils.version import LooseVersion
	if LooseVersion(pysam_version) < LooseVersion("0.8.1"):
		sys.exit("WhatsHap requires pysam >= 0.8.1")


def phase_sample(sample, chromosome, reads, all_heterozygous, max_coverage, timers, stats, haplotype_bam_writer, numeric_sample_ids):
	"""
	Phase variants of a single sample on a single chromosome.
	"""
	with timers('slice'):
		# Sort the variants stored in each read
		# TODO: Check whether this is already ensured by construction
		for read in reads:
			read.sort()
		# Sort reads in read set by position
		reads.sort()

		selected_reads, uninformative_read_count = readselection(reads, max_coverage)
		sliced_reads = reads.subset(selected_reads)

		position_list = reads.get_positions()
		accessible_positions = sliced_reads.get_positions()
		informative_read_count = len(reads) - uninformative_read_count
		unphasable_snps = len(position_list) - len(accessible_positions)
		logger.info('%d variants are covered by at least one read', len(position_list))
		logger.info('Skipped %d reads that only cover one variant', uninformative_read_count)
		if position_list:
			logger.info('%d out of %d variant positions (%.1d%%) do not have a read '
				'connecting them to another variant and are thus unphasable',
				unphasable_snps, len(position_list),
				100. * unphasable_snps / len(position_list)
			)
		if reads:
			logger.info('After read selection: Using %d of %d (%.1f%%) reads that cover two or more variants',
				len(selected_reads), informative_read_count, (100. * len(selected_reads) / informative_read_count if informative_read_count > 0 else float('nan'))
			)

	n_best_case_blocks, n_best_case_nonsingleton_blocks = best_case_blocks(reads)
	n_best_case_blocks_cov, n_best_case_nonsingleton_blocks_cov = best_case_blocks(sliced_reads)
	stats.n_best_case_blocks += n_best_case_blocks
	stats.n_best_case_nonsingleton_blocks += n_best_case_nonsingleton_blocks
	stats.n_best_case_blocks_cov += n_best_case_blocks_cov
	stats.n_best_case_nonsingleton_blocks_cov += n_best_case_nonsingleton_blocks_cov
	logger.info('Best-case phasing would result in %d non-singleton phased blocks (%d in total)',
		n_best_case_nonsingleton_blocks, n_best_case_blocks)
	logger.info('... after read selection: %d non-singleton phased blocks (%d in total)',
		n_best_case_nonsingleton_blocks_cov, n_best_case_blocks_cov)

	with timers('phase'):
		logger.info('Phasing the variants (using %d reads)...', len(sliced_reads))
		if all_heterozygous:
			# For the all heterozygous case we use a PedigreeDPTable, which is more memory efficient.
			# Once implemented, this should also be done for the "not all heterozygous" (="distrust genotypes")
			# case, see Issue #77.

			# all genotypes are heterozygous
			genotypes = [1] * len(accessible_positions)
			# create pedigree with only one sample
			pedigree = Pedigree(numeric_sample_ids)
			pedigree.add_individual(sample, genotypes)
			# recombination costs are zero
			recombination_costs = [0] * len(accessible_positions)
			# Run the core algorithm: construct DP table ...
			dp_table = PedigreeDPTable(sliced_reads, recombination_costs, pedigree)
			# ... and do the backtrace to get the solution
			superreads_list, transmission_vector = dp_table.get_super_reads()
			superreads = superreads_list[0]
		else:
			# Run the core algorithm: construct DP table ...
			dp_table = DPTable(sliced_reads, all_heterozygous)
			# ... and do the backtrace to get the solution
			superreads = dp_table.get_super_reads()
		logger.info('MEC score of phasing: %d', dp_table.get_optimal_cost())

		n_homozygous = sum(1 for v1, v2 in zip(*superreads)
			if v1.allele == v2.allele and v1.allele in (0, 1))
		stats.n_homozygous += n_homozygous

	with timers('components'):
		# The variant.allele attribute can be either 0 (major allele), 1 (minor allele),
		# or 3 (equal scores). If all_heterozygous is on (default), we can get
		# the combinations 0/1, 1/0 and 3/3 (the latter means: unphased).
		# If all_heterozygous is off, we can also get all other combinations.
		# In both cases, we are interested only in 0/1 and 1/0.
		allowed = frozenset([(0, 1), (1, 0)])
		phased_positions = [ v1.position for v1, v2 in zip(*superreads)
			if (v1.allele, v2.allele) in allowed ]
		components = find_components(phased_positions, sliced_reads)
		logger.info('No. of variants considered for phasing: %d', len(superreads[0]))
		logger.info('No. of variants that were phased: %d', len(phased_positions))

	n_phased_blocks = len(set(components.values()))
	stats.n_phased_blocks += n_phased_blocks
	logger.info('No. of phased blocks: %d', n_phased_blocks)
	if all_heterozygous:
		assert n_homozygous == 0
	else:
		logger.info('No. of heterozygous variants determined to be homozygous: %d', n_homozygous)

	if haplotype_bam_writer is not None:
		logger.info('Writing used reads to haplotype-specific BAM files')
		haplotype_bam_writer.write(sliced_reads, dp_table.get_optimal_partitioning(), chromosome)

	return superreads, components


<<<<<<< HEAD
def run_whatshap(bam, vcf,
		output=None, sample=None, ignore_read_groups=False, indels=True,
		mapping_quality=20, max_coverage=15, all_heterozygous=True,
=======
class UnknownInputFileError(Exception):
	pass


def split_input_file_list(input_files):
	bams = []
	vcfs = []
	#TODO: maybe take a peek at the content rather than determining file type based on filename ending.
	for filename in input_files:
		if filename.endswith('.bam'):
			bams.append(filename)
		elif filename.endswith('.vcf') or filename.endswith('.vcf.gz'):
			vcfs.append(filename)
		else:
			raise UnknownInputFileError('Unable to determine type of input file '+filename)
	return bams, vcfs


def run_whatshap(phase_input_files, variant_file,
		output=sys.stdout, sample=None, ignore_read_groups=False, indels=True,
		mapping_quality=20, max_coverage=15, all_heterozygous=True, seed=123,
>>>>>>> fe63a2b6
		haplotype_bams_prefix=None, ped=None, genmap=None):
	"""
	Run WhatsHap.

<<<<<<< HEAD
	bam -- list of paths to BAM files
	vcf -- path to input VCF
	output -- path to output VCF or use None for stdout
=======
	phase_input_files -- list of paths to BAM/VCF files
	variant_file -- path to input VCF
	output -- path to output VCF or sys.stdout
>>>>>>> fe63a2b6
	sample -- name of sample to phase. None means: phase all samples
	ignore_read_groups
	mapping_quality -- discard reads below this mapping quality
	max_coverage
	all_heterozygous
	"""
	class Statistics:
		pass
	stats = Statistics()
	timers = StageTimer()
	timers.start('overall')
	stats.n_homozygous = 0
	stats.n_phased_blocks = 0
	stats.n_best_case_blocks = 0
	stats.n_best_case_nonsingleton_blocks = 0
	stats.n_best_case_blocks_cov = 0
	stats.n_best_case_nonsingleton_blocks_cov = 0
	logger.info("This is WhatsHap %s running under Python %s", __version__, platform.python_version())
	with ExitStack() as stack:
		numeric_sample_ids = NumericSampleIds()
		phase_input_bam_filenames, phase_input_vcf_filenames = split_input_file_list(phase_input_files)
		try:
			bam_reader = stack.enter_context(ReadSetReader(phase_input_bam_filenames, numeric_sample_ids, mapq_threshold=mapping_quality))
		except (OSError, BamIndexingError) as e:
			logger.error(e)
			sys.exit(1)
<<<<<<< HEAD
		if output is not None:
=======
		try:
			phase_input_vcf_readers = [VcfReader(f, samples=[sample] if sample else None, indels=indels) for f in phase_input_vcf_filenames]
		except OSError as e:
			logger.error(e)
			sys.exit(1)
		if output is not sys.stdout:
>>>>>>> fe63a2b6
			output = stack.enter_context(open(output, 'w'))
		else:
			output = sys.stdout
		command_line = '(whatshap {}) {}'.format(__version__ , ' '.join(sys.argv[1:]))
<<<<<<< HEAD
		vcf_writer = PhasedVcfWriter(command_line=command_line, in_path=vcf, normalized=True, out_file=output)
		vcf_reader = VcfReader(vcf, samples=[sample] if sample else None, indels=indels)
=======
		vcf_writer = PhasedVcfWriter(command_line=command_line, in_path=variant_file, out_file=output)
		vcf_reader = VcfReader(variant_file, samples=[sample] if sample else None, indels=indels)
>>>>>>> fe63a2b6
		if ignore_read_groups and sample is None and len(vcf_reader.samples) > 1:
			logger.error('When using --ignore-read-groups on a VCF with '
				'multiple samples, --sample must also be used.')
			sys.exit(1)
		haplotype_bam_writer = None
		if haplotype_bams_prefix is not None:
			haplotype_bam_writer = HaplotypeBamWriter(phase_input_bam_filenames, haplotype_bams_prefix, sample)

		if ped:
			# Read in PED file to set up list of relationships (individuals)
			individuals = []
			samples_of_interest = set()
			for individual in PedReader(ped, numeric_sample_ids):
				if (individual.id is None or individual.mother_id is None or
						individual.father_id is None):
					logger.warning('Relationship %s/%s/%s ignored '
						'because at least one of the individuals is unknown',
						individual.id, individual.mother_id, individual.father_id)
				else:
					individuals.append(individual)
					samples_of_interest.add(individual.id)
					samples_of_interest.add(individual.mother_id)
					samples_of_interest.add(individual.father_id)

			for sample in samples_of_interest:
				if sample not in vcf_reader.samples:
					# TODO should that really be an error?
					logger.error('Sample %s not found in VCF', sample)
					sys.exit(1)
			for sample in vcf_reader.samples:
				if sample not in samples_of_interest:
					# TODO should be single-individual-phased instead
					# or perhaps it does work with the PedMEC algorithm
					logger.warning('No relationship known for sample %s - '
						'will not be phased', sample)

		# Read phase information provided as VCF files, if provided.
		# TODO: do this chromosome- and/or sample-wise on demand to save memory.
		phase_input_vcfs = []
		timers.start('parse_phasing_vcfs')
		for reader, filename in zip(phase_input_vcf_readers, phase_input_vcf_filenames):
			# create dict mapping chromsome names to VariantTables
			m = dict()
			logger.info('Reading phased blocks from %r', filename)
			for variant_table in reader:
				m[variant_table.chromosome] = variant_table
			phase_input_vcfs.append(m)
		timers.stop('parse_phasing_vcfs')

		timers.start('parse_vcf')
		for variant_table in vcf_reader:
			chromosome = variant_table.chromosome
			timers.stop('parse_vcf')
			logger.info('Working on chromosome %s', chromosome)
			# These two variables hold the phasing results for all samples
			superreads, components = dict(), dict()
			if ped:
				missing_genotypes = 0
				mendelian_conflicts = 0
				to_discard = set()
				for trio in individuals:
					# TODO fix attribute names of Individual class
					genotypes_mother = variant_table.genotypes_of(trio.mother_id)
					genotypes_father = variant_table.genotypes_of(trio.father_id)
					genotypes_child = variant_table.genotypes_of(trio.id)

					for index, (gt_mother, gt_father, gt_child) in enumerate(zip(
							genotypes_mother, genotypes_father, genotypes_child)):
						if (gt_mother == -1) or (gt_father == -1) or (gt_child == -1):
							to_discard.add(index)
							missing_genotypes += 1
						if (gt_mother == 1) or (gt_father == 1) or (gt_child == 1):
							if (gt_mother == -1) or (gt_father == -1) or (gt_child == -1):
								to_discard.add(index)
								missing_genotypes += 1
							elif mendelian_conflict(gt_mother, gt_father, gt_child):
								to_discard.add(index)
								mendelian_conflicts += 1
						else:
							# no heterozygous variant in this triple
							to_discard.add(index)

				# Remove calls where *any* trio has a mendelian conflict or
				# is homozygous in all three individuals
				variant_table.remove_rows_by_index(to_discard)

				logger.info('Number of variants skipped due to missing genotypes: %d', missing_genotypes)
				logger.info('Number of variants skipped due to Mendelian conflicts: %d', mendelian_conflicts)
				logger.info('Number of remaining variants heterozygous in at least one individual: %d', len(variant_table.variants))

				# Get the reads belonging to each sample
				readsets = dict()  # TODO this could become a list
				for index, sample in enumerate(variant_table.samples):
					logger.info('Reading reads for sample %r', sample)
					timers.start('read_bam')
					try:
						readset = bam_reader.read(chromosome, variant_table.variants, sample)
					except SampleNotFoundError:
<<<<<<< HEAD
						logger.error("Sample %r is not among the read groups (RG tags) "
							"in the BAM header.", sample)
						sys.exit(1)
=======
						logger.warning("Sample %r not found in any BAM file.", sample)
						readset = ReadSet()
>>>>>>> fe63a2b6
					except ReadSetError as e:
						logger.error("%s", e)
						sys.exit(1)

					# Add phasing information from VCF files, if present
					for i, phase_input_vcf in enumerate(phase_input_vcfs):
						if chromosome in phase_input_vcf:
							vt = phase_input_vcf[chromosome]
							source_id = len(phase_input_bam_filenames) + i
							for read in vt.phased_blocks_as_reads(sample, variant_table.variants, source_id, numeric_sample_ids[sample]):
								readset.add(read)

					# TODO is this necessary?
					for read in readset:
						read.sort()
					readset.sort()

					logger.info('Read %d reads from sample %r in %.1f s',
						len(readset), sample, timers.stop('read_bam'))

					# TODO: Read selection done w.r.t. all variants, where using heterozygous variants only
					# TODO: would probably give better results.
					# Slice reads
					with timers('slice'):
						selected_reads, uninformative_read_count = readselection(readset, max_coverage)
						sliced_readset = readset.subset(selected_reads)

						position_list = readset.get_positions()
						accessible_positions = sliced_readset.get_positions()
						informative_read_count = len(readset) - uninformative_read_count
						unphasable_variants = len(position_list) - len(accessible_positions)
						logger.info('%d variants are covered by at least one read', len(position_list))
						logger.info('Skipped %d reads that only cover one variant', uninformative_read_count)
						if position_list:
							logger.info('%d out of %d variant positions (%.1d%%) do not have a read '
								'connecting them to another variant and are thus unphasable',
								unphasable_variants, len(position_list),
								100. * unphasable_variants / len(position_list)
							)
						if readset:
							logger.info('After read selection: Using %d of %d '
								'(%.1f%%) reads that cover two or more variants',
								len(selected_reads), informative_read_count,
								(100. * len(selected_reads) / informative_read_count if informative_read_count > 0 else float('nan'))
							)
					readsets[sample] = sliced_readset

				accessible_positions = []
				for readset in readsets.values():
					accessible_positions.extend(readset.get_positions())
				accessible_positions = sorted(set(accessible_positions))
				logger.info('Variants covered by at least one phase-informative '
					'read in at least one individual after read selection: %d',
					len(accessible_positions))

				# Keep only accessible positions
				variant_table.subset_rows_by_position(accessible_positions)
				assert len(variant_table.variants) == len(accessible_positions)

				# Create Pedigree
				individual_ids = { sample: index for index, sample in enumerate(samples_of_interest) }
				pedigree = Pedigree(numeric_sample_ids)
				for sample in samples_of_interest:
					pedigree.add_individual(sample, variant_table.genotypes_of(sample))
				for individual in individuals:
					pedigree.add_relationship(
						mother_id=individual.mother_id,
						father_id=individual.father_id,
						child_id=individual.id)

				# Merge reads into one ReadSet, keeping track of source
				all_reads = ReadSet()
				read_sources = []
				for sample, readset in readsets.items():
					read_source_id = variant_table.id_of(sample)
					for read in readset:
						assert read.is_sorted(), "Add a read.sort() here"
						all_reads.add(read)

				all_reads.sort()

				# Load genetic map
				recombination_costs = recombination_cost_map(load_genetic_map(genmap), accessible_positions)

				# Finally, run phasing algorithm
				with timers('phase'):
					logger.info('Phasing %d samples with the PedMEC algorithm ...',
						len(samples_of_interest))
					dp_table = PedigreeDPTable(all_reads, recombination_costs, pedigree)
					superreads_list, transmission_vector = dp_table.get_super_reads()
					logger.info('PedMEC cost: %d', dp_table.get_optimal_cost())

				with timers('components'):
					# TODO Is it correct that the components do not depend on
					# the phasing result at all?
					overall_components = find_components(accessible_positions, all_reads)
					n_phased_blocks = len(set(overall_components.values()))
					stats.n_phased_blocks += n_phased_blocks
					logger.info('No. of phased blocks: %d', n_phased_blocks)

				if False:
					n_recombination = find_recombination(transmission_vector, overall_components, accessible_positions, recombcost, recombination_list_filename)
					logger.info('No. of detected recombination events: %d', n_recombination)

				# TODO Do superreads actually come out in the order in which the
				# individuals were added to the pedigree?
				for sample, sample_superreads in zip(samples_of_interest, superreads_list):
					superreads[sample] = sample_superreads
					# identical for all samples
					components[sample] = overall_components
			else:
				for sample, genotypes in zip(variant_table.samples, variant_table.genotypes):
					logger.info('Working on sample %s', sample)
					# pick variants heterozygous in this sample
					variants = [ v for v, gt in zip(variant_table.variants, genotypes) if gt == 1 ]
					logger.info('Found %d heterozygous variants', len(variants))
					bam_sample = None if ignore_read_groups else sample
					logger.info('Reading the BAM file ...')
					timers.start('read_bam')
					try:
						reads = bam_reader.read(chromosome, variants, bam_sample)
					except SampleNotFoundError:
						logger.warning("Sample %r not found in any BAM file.", bam_sample)
						reads = ReadSet()
					except ReadSetError as e:
						logger.error("%s", e)
						sys.exit(1)
					logger.info('Read %d reads in %.1f s', len(reads), timers.stop('read_bam'))

					# Add phasing information from VCF files, if present
					for i, phase_input_vcf in enumerate(phase_input_vcfs):
						if chromosome in phase_input_vcf:
							vt = phase_input_vcf[chromosome]
							source_id = len(phase_input_bam_filenames) + i
							for read in vt.phased_blocks_as_reads(sample, variants, source_id, numeric_sample_ids[sample]):
								reads.add(read)

					sample_superreads, sample_components = phase_sample(
						sample, chromosome, reads, all_heterozygous, max_coverage, timers, stats, haplotype_bam_writer, numeric_sample_ids)
					superreads[sample] = sample_superreads
					components[sample] = sample_components
			with timers('write_vcf'):
				vcf_writer.write(chromosome, superreads, components)
			logger.info('Chromosome %s finished', chromosome)
			timers.start('parse_vcf')
		timers.stop('parse_vcf')

	logger.info('== SUMMARY ==')
	logger.info('Best-case phasing would result in %d non-singleton phased blocks (%d in total)',
		stats.n_best_case_nonsingleton_blocks, stats.n_best_case_blocks)
	logger.info('... after read selection: %d non-singleton phased blocks (%d in total)',
		stats.n_best_case_nonsingleton_blocks_cov, stats.n_best_case_blocks_cov)
	if all_heterozygous:
		assert stats.n_homozygous == 0
	else:
		logger.info('No. of heterozygous variants determined to be homozygous: %d', stats.n_homozygous)
	timers.stop('overall')
	logger.info('Time spent reading BAM:                      %6.1f s', timers.elapsed('read_bam'))
	logger.info('Time spent parsing VCF:                      %6.1f s', timers.elapsed('parse_vcf'))
	if len(phase_input_vcfs) > 0:
		logger.info('Time spent parsing input phasings from VCFs: %6.1f s', timers.elapsed('parse_phasing_vcfs'))
	logger.info('Time spent slicing:                          %6.1f s', timers.elapsed('slice'))
	logger.info('Time spent phasing:                          %6.1f s', timers.elapsed('phase'))
	logger.info('Time spent writing VCF:                      %6.1f s', timers.elapsed('write_vcf'))
	logger.info('Time spent finding components:               %6.1f s', timers.elapsed('components'))
	logger.info('Time spent on rest:                          %6.1f s', 2 * timers.elapsed('overall') - timers.total())
	logger.info('Total elapsed time:                          %6.1f s', timers.elapsed('overall'))


class NiceFormatter(logging.Formatter):
	"""
	Do not prefix "INFO:" to info-level log messages (but do it for all other
	levels).

	Based on http://stackoverflow.com/a/9218261/715090 .
	"""
	def format(self, record):
		if record.levelno != logging.INFO:
			record.msg = '{}: {}'.format(record.levelname, record.msg)
		return super().format(record)


def setup_logging(debug):
	"""
	Set up logging. If debug is True, then DEBUG level messages are printed.
	"""
	handler = logging.StreamHandler()
	handler.setFormatter(NiceFormatter())
	root = logging.getLogger()
	root.addHandler(handler)
	root.setLevel(logging.DEBUG if debug else logging.INFO)


def main():
	ensure_pysam_version()
	parser = ArgumentParser(prog='whatshap', description=__doc__)
	parser.add_argument('--version', action='version', version=__version__)
	parser.add_argument('--debug', action='store_true', default=False,
		help='Show more verbose output')
	parser.add_argument('-o', '--output', default=None,
		help='Output VCF file. If omitted, use standard output.')
	parser.add_argument('--max-coverage', '-H', metavar='MAXCOV', default=15, type=int,
		help='Reduce coverage to at most MAXCOV (default: %(default)s).')
	parser.add_argument('--mapping-quality', '--mapq', metavar='QUAL',
		default=20, type=int, help='Minimum mapping quality (default: %(default)s)')
	parser.add_argument('--indels', dest='indels', default=False, action='store_true',
		help='Also phase indels (default: do not phase indels)')
	parser.add_argument('--distrust-genotypes', dest='all_heterozygous',
		action='store_false', default=True,
		help='Allow switching variants from hetero- to homozygous in an '
		'optimal solution (see documentation).')
	parser.add_argument('--ignore-read-groups', default=False, action='store_true',
		help='Ignore read groups in BAM header and assume all reads come '
		'from the same sample.')
	parser.add_argument('--sample', metavar='SAMPLE', default=None,
		help='Name of a sample to phase. If not given, all samples in the '
		'input VCF are phased.')
	parser.add_argument('--haplotype-bams', metavar='PREFIX', dest='haplotype_bams_prefix', default=None,
		help='Write reads that have been used for phasing to haplotype-specific BAM files. '
		'Creates PREFIX.1.bam and PREFIX.2.bam')
	parser.add_argument('--ped', metavar='PED/FAM',
		help='Use pedigree information in PED file to improve phasing '
		'(switches to PedMEC algorithm). Columns 2, 3, 4 must refer to child, '
		'mother, and father sample names as used in the VCF and BAM. Other '
		'columns are ignored.')
	parser.add_argument('--genmap', metavar='GENMAP',
		help='File with genetic map (used with --ped)')  # TODO describe what the file format is
	parser.add_argument('variant_file', metavar='VCF', help='VCF file with variants to be phased (can be gzip-compressed)')
	parser.add_argument('phase_input_files', nargs='+', metavar='PHASEINPUT', help='BAM or VCF file(s) with phase information, either through sequencing reads (BAM) or through phased blocks (VCF)')
	args = parser.parse_args()
	setup_logging(args.debug)
	if args.ped and not args.all_heterozygous:
		parser.error('Option --distrust-genotypes cannot be used together with --ped')
	if args.ignore_read_groups and args.ped:
		parser.error('Option --ignore-read-groups cannot be used together with --ped')
	if args.genmap and not args.ped:
		parser.error('Option --genmap can only be used together with --ped')
	if args.ped and not args.genmap:
		parser.error('Option --genmap is required if --ped is given')
	del args.debug
	run_whatshap(**vars(args))


if __name__ == '__main__':
	main()<|MERGE_RESOLUTION|>--- conflicted
+++ resolved
@@ -182,11 +182,6 @@
 	return superreads, components
 
 
-<<<<<<< HEAD
-def run_whatshap(bam, vcf,
-		output=None, sample=None, ignore_read_groups=False, indels=True,
-		mapping_quality=20, max_coverage=15, all_heterozygous=True,
-=======
 class UnknownInputFileError(Exception):
 	pass
 
@@ -206,22 +201,15 @@
 
 
 def run_whatshap(phase_input_files, variant_file,
-		output=sys.stdout, sample=None, ignore_read_groups=False, indels=True,
-		mapping_quality=20, max_coverage=15, all_heterozygous=True, seed=123,
->>>>>>> fe63a2b6
+		output=None, sample=None, ignore_read_groups=False, indels=True,
+		mapping_quality=20, max_coverage=15, all_heterozygous=True,
 		haplotype_bams_prefix=None, ped=None, genmap=None):
 	"""
 	Run WhatsHap.
 
-<<<<<<< HEAD
-	bam -- list of paths to BAM files
-	vcf -- path to input VCF
-	output -- path to output VCF or use None for stdout
-=======
 	phase_input_files -- list of paths to BAM/VCF files
 	variant_file -- path to input VCF
-	output -- path to output VCF or sys.stdout
->>>>>>> fe63a2b6
+	output -- path to output VCF or use None for stdout
 	sample -- name of sample to phase. None means: phase all samples
 	ignore_read_groups
 	mapping_quality -- discard reads below this mapping quality
@@ -248,27 +236,18 @@
 		except (OSError, BamIndexingError) as e:
 			logger.error(e)
 			sys.exit(1)
-<<<<<<< HEAD
-		if output is not None:
-=======
 		try:
 			phase_input_vcf_readers = [VcfReader(f, samples=[sample] if sample else None, indels=indels) for f in phase_input_vcf_filenames]
 		except OSError as e:
 			logger.error(e)
 			sys.exit(1)
-		if output is not sys.stdout:
->>>>>>> fe63a2b6
+		if output is not None:
 			output = stack.enter_context(open(output, 'w'))
 		else:
 			output = sys.stdout
 		command_line = '(whatshap {}) {}'.format(__version__ , ' '.join(sys.argv[1:]))
-<<<<<<< HEAD
-		vcf_writer = PhasedVcfWriter(command_line=command_line, in_path=vcf, normalized=True, out_file=output)
-		vcf_reader = VcfReader(vcf, samples=[sample] if sample else None, indels=indels)
-=======
-		vcf_writer = PhasedVcfWriter(command_line=command_line, in_path=variant_file, out_file=output)
+		vcf_writer = PhasedVcfWriter(command_line=command_line, in_path=variant_file, normalized=True, out_file=output)
 		vcf_reader = VcfReader(variant_file, samples=[sample] if sample else None, indels=indels)
->>>>>>> fe63a2b6
 		if ignore_read_groups and sample is None and len(vcf_reader.samples) > 1:
 			logger.error('When using --ignore-read-groups on a VCF with '
 				'multiple samples, --sample must also be used.')
@@ -367,14 +346,8 @@
 					try:
 						readset = bam_reader.read(chromosome, variant_table.variants, sample)
 					except SampleNotFoundError:
-<<<<<<< HEAD
-						logger.error("Sample %r is not among the read groups (RG tags) "
-							"in the BAM header.", sample)
-						sys.exit(1)
-=======
 						logger.warning("Sample %r not found in any BAM file.", sample)
 						readset = ReadSet()
->>>>>>> fe63a2b6
 					except ReadSetError as e:
 						logger.error("%s", e)
 						sys.exit(1)
